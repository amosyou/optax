--- conflicted
+++ resolved
@@ -476,7 +476,6 @@
   return base.GradientTransformation(init_fn, update_fn)
 
 
-<<<<<<< HEAD
 class ScaleByEveState(NamedTuple):
   """State for the Eve algorithm."""
   count: chex.Array  # shape=(), dtype=jnp.int32.
@@ -544,7 +543,10 @@
     return updates, ScaleByEveState(
       count=count_inc, mu=mu, nu=nu, d=d, f_prev=f
     )
-=======
+
+  return base.GradientTransformation(init_fn, update_fn)
+
+
 class ScaleByLionState(NamedTuple):
   """State for the Lion algorithm."""
   count: chex.Array  # shape=(), dtype=jnp.int32.
@@ -586,7 +588,6 @@
     mu = utils.cast_tree(mu, mu_dtype)
     count_inc = numerics.safe_int32_increment(state.count)
     return updates_new, ScaleByLionState(count=count_inc, mu=mu)
->>>>>>> 3358c34c
 
   return base.GradientTransformation(init_fn, update_fn)
 

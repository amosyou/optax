--- conflicted
+++ resolved
@@ -17,16 +17,12 @@
 from typing import Optional, Union
 
 import jax.numpy as jnp
-<<<<<<< HEAD
-from optax._src import combine, privacy, schedule, transform
-=======
 
 from optax._src import base
 from optax._src import combine
 from optax._src import privacy
 from optax._src import transform
 
->>>>>>> 55f175ed
 
 ScalarOrSchedule = Union[float, base.Schedule]
 
@@ -363,7 +359,6 @@
   )
 
 
-<<<<<<< HEAD
 def sm3(learning_rate: float,
         momentum: float = 0.9) -> GradientTransformation:
   return combine.chain(
@@ -371,18 +366,13 @@
       transform.scale(-learning_rate),
   )
 
-def yogi(learning_rate: ScalarOrSchedule,
-         b1: float = 0.9,
-         b2: float = 0.999,
-         eps: float = 1e-3) -> GradientTransformation:
-=======
+
 def yogi(
     learning_rate: ScalarOrSchedule,
     b1: float = 0.9,
     b2: float = 0.999,
     eps: float = 1e-3
 ) -> base.GradientTransformation:
->>>>>>> 55f175ed
   return combine.chain(
       transform.scale_by_yogi(b1=b1, b2=b2, eps=eps),
       _scale_by_learning_rate(learning_rate),

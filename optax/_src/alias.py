# Copyright 2019 DeepMind Technologies Limited. All Rights Reserved.
#
# Licensed under the Apache License, Version 2.0 (the "License");
# you may not use this file except in compliance with the License.
# You may obtain a copy of the License at
#
#     http://www.apache.org/licenses/LICENSE-2.0
#
# Unless required by applicable law or agreed to in writing, software
# distributed under the License is distributed on an "AS IS" BASIS,
# WITHOUT WARRANTIES OR CONDITIONS OF ANY KIND, either express or implied.
# See the License for the specific language governing permissions and
# limitations under the License.
# ==============================================================================
"""Aliases for popular optimizers."""

import functools
from typing import Any, Callable, Optional, Union

import jax.numpy as jnp

from optax._src import base
from optax._src import clipping
from optax._src import combine
from optax._src import factorized
<<<<<<< HEAD
from optax._src import privacy
from optax._src import schedule
=======
>>>>>>> 3358c34c
from optax._src import transform
from optax._src import wrappers


MaskOrFn = Optional[Union[Any, Callable[[base.Params], Any]]]


def adabelief(
    learning_rate: base.ScalarOrSchedule,
    b1: float = 0.9,
    b2: float = 0.999,
    eps: float = 1e-16,
    eps_root: float = 1e-16) -> base.GradientTransformation:
  """The AdaBelief optimizer.

  AdaBelief is an adaptive learning rate optimizer that focuses on fast
  convergence, generalization, and stability. It adapts the step size depending
  on its "belief" in the gradient direction — the optimizer adaptively scales
  the step size by the difference between the predicted and observed gradients.
  AdaBelief is a modified version of Adam and contains the same number of
  parameters.
  
  Examples:
    >>> import optax
    >>> import jax
    >>> import jax.numpy as jnp
    >>> def f(x): return jnp.sum(x ** 2)  # simple quadratic function
    >>> solver = optax.adabelief(learning_rate=0.003)
    >>> params = jnp.array([1., 2., 3.])
    >>> print('Objective function: ', f(params))
    Objective function:  14.0
    >>> opt_state = solver.init(params)
    >>> for _ in range(5):
    ...  grad = jax.grad(f)(params)
    ...  updates, opt_state = solver.update(grad, opt_state, params)
    ...  params = optax.apply_updates(params, updates)
    ...  print('Objective function: {:.2E}'.format(f(params)))
    Objective function: 1.40E+01
    Objective function: 1.39E+01
    Objective function: 1.39E+01
    Objective function: 1.38E+01
    Objective function: 1.38E+01

  References:
    Zhuang et al, 2020: https://arxiv.org/abs/2010.07468

  Args:
    learning_rate: A global scaling factor, either fixed or evolving along
      iterations with a scheduler, see :func:`optax.scale_by_learning_rate`.
    b1: Exponential decay rate to track the first moment of past gradients.
    b2: Exponential decay rate to track the second moment of past gradients.
    eps: Term added to the denominator to improve numerical stability.
    eps_root: Term added to the second moment of the prediction error to
      improve numerical stability. If backpropagating gradients through the
      gradient transformation (e.g. for meta-learning), this must be non-zero.

  Returns:
    The corresponding `GradientTransformation`.
  """
  return combine.chain(
      transform.scale_by_belief(b1=b1, b2=b2, eps=eps, eps_root=eps_root),
      transform.scale_by_learning_rate(learning_rate),
  )


def adadelta(
    learning_rate: Optional[base.ScalarOrSchedule] = None,
    rho: float = 0.9,
    eps: float = 1e-6,
    weight_decay: float = 0.0,
    weight_decay_mask: MaskOrFn = None,
) -> base.GradientTransformation:
  """The Adadelta optimizer.

  Adadelta is a stochastic gradient descent method that adapts learning rates
  based on a moving window of gradient updates. Adadelta is a modification of
  Adagrad.

  Examples:
    >>> import optax
    >>> import jax
    >>> import jax.numpy as jnp
    >>> f = lambda x: jnp.sum(x ** 2)  # simple quadratic function
    >>> solver = optax.adadelta(learning_rate=0.01)
    >>> params = jnp.array([1., 2., 3.])
    >>> print('Objective function: ', f(params))
    Objective function:  14.0
    >>> opt_state = solver.init(params)
    >>> for _ in range(5):
    ...  grad = jax.grad(f)(params)
    ...  updates, opt_state = solver.update(grad, opt_state, params)
    ...  params = optax.apply_updates(params, updates)
    ...  print('Objective function: {:.2E}'.format(f(params)))
    Objective function: 1.40E+01
    Objective function: 1.40E+01
    Objective function: 1.40E+01
    Objective function: 1.40E+01
    Objective function: 1.40E+01

  References:

    [Matthew D. Zeiler, 2012](https://arxiv.org/pdf/1212.5701.pdf)

  Args:
    learning_rate: A global scaling factor, either fixed or evolving along
      iterations with a scheduler, see :func:`optax.scale_by_learning_rate`.
    rho: A coefficient used for computing a running average of squared
      gradients.
    eps: Term added to the denominator to improve numerical stability.
    weight_decay: Optional rate at which to decay weights.
    weight_decay_mask: A tree with same structure as (or a prefix of) the params
      PyTree, or a Callable that returns such a pytree given the params/updates.
      The leaves should be booleans, `True` for leaves/subtrees you want to
      apply the transformation to, and `False` for those you want to skip.

  Returns:
    The corresponding `GradientTransformation`.
  """
  return combine.chain(
      transform.add_decayed_weights(weight_decay, mask=weight_decay_mask),
      transform.scale_by_adadelta(rho=rho, eps=eps),
      transform.scale_by_learning_rate(learning_rate),
  )


def adafactor(
    learning_rate: Optional[base.ScalarOrSchedule] = None,
    min_dim_size_to_factor: int = 128,
    decay_rate: float = 0.8,
    decay_offset: int = 0,
    multiply_by_parameter_scale: float = True,
    clipping_threshold: Optional[float] = 1.0,
    momentum: Optional[float] = None,
    dtype_momentum: Any = jnp.float32,
    weight_decay_rate: Optional[float] = None,
    eps: float = 1e-30,
    factored: bool = True,
    weight_decay_mask: MaskOrFn = None,
    ) -> base.GradientTransformation:
  """The Adafactor optimizer.

  Adafactor is an adaptive learning rate optimizer that focuses on fast
  training of large scale neural networks. It saves memory by using a factored
  estimate of the second order moments used to scale gradients.
  
  Examples:
    >>> import optax
    >>> import jax
    >>> import jax.numpy as jnp
    >>> def f(x): return jnp.sum(x ** 2)  # simple quadratic function
    >>> solver = optax.adafactor(learning_rate=0.003)
    >>> params = jnp.array([1., 2., 3.])
    >>> print('Objective function: ', f(params))
    Objective function:  14.0
    >>> opt_state = solver.init(params)
    >>> for _ in range(5):
    ...  grad = jax.grad(f)(params)
    ...  updates, opt_state = solver.update(grad, opt_state, params)
    ...  params = optax.apply_updates(params, updates)
    ...  print('Objective function: {:.2E}'.format(f(params)))
    Objective function: 1.39E+01
    Objective function: 1.38E+01
    Objective function: 1.38E+01
    Objective function: 1.37E+01
    Objective function: 1.36E+01
    
  References:
    Shazeer and Stern, 2018: https://arxiv.org/abs/1804.04235

  Args:
      learning_rate: A global scaling factor, either fixed or evolving along
        iterations with a scheduler, see :func:`optax.scale_by_learning_rate`.
        Note that the natural scale for Adafactor's LR is markedly different
        from Adam, one doesn't use the 1/sqrt(hidden) correction for this optim
        with attention-based models.
      min_dim_size_to_factor: Only factor the statistics if two array dimensions
        have at least this size.
      decay_rate: Controls second-moment exponential decay schedule.
      decay_offset: For fine-tuning, one may set this to the starting step
        number of the fine-tuning phase.
      multiply_by_parameter_scale: If True, then scale learning_rate by
        parameter norm. If False, provided learning_rate is absolute step size.
      clipping_threshold: Optional clipping threshold. Must be >= 1. If None,
        clipping is disabled.
      momentum: Optional value between 0 and 1, enables momentum and uses extra
        memory if non-None! None by default.
      dtype_momentum: Data type of momentum buffers.
      weight_decay_rate: Optional rate at which to decay weights.
      eps: Regularization constant for root mean squared gradient.
      factored: Whether to use factored second-moment estimates.
      weight_decay_mask: A tree with same structure as (or a prefix of)
        the params PyTree, or a Callable that returns such a pytree given
        the params/updates. The leaves should be booleans, `True`
        for leaves/subtrees you want to apply the transformation to,
        and `False` for those you want to skip.

  Returns:
    The corresponding `GradientTransformation`.
  """
  # The core of the algorithm is a procedure for rescaling gradients
  # by a factored estimate of the root mean squared gradients.
  # This reduces memory compared to algorithms such as Adam or RmsProp,
  # by not having to hold a separate estimate for each weight.
  tx = [
      factorized.scale_by_factored_rms(
          factored, decay_rate, decay_offset, min_dim_size_to_factor, eps)]
  # This basic rescaling is typically combined with one or more of the following
  # transformation (all can be disabled via adafactor's constructor args).
  if clipping_threshold is not None:
    tx.append(clipping.clip_by_block_rms(clipping_threshold))
  if learning_rate is not None:
    tx.append(transform.scale_by_learning_rate(learning_rate, flip_sign=False))
  if multiply_by_parameter_scale:
    tx.append(transform.scale_by_param_block_rms())
  if momentum is not None:
    tx.append(
        transform.ema(momentum, debias=False, accumulator_dtype=dtype_momentum))
  if weight_decay_rate is not None:
    tx.append(transform.add_decayed_weights(
        weight_decay_rate, mask=weight_decay_mask))
  # In gradient "descent" we follow the negative gradient.
  tx.append(transform.scale(-1))
  return combine.chain(*tx)


def adagrad(
    learning_rate: base.ScalarOrSchedule,
    initial_accumulator_value: float = 0.1,
    eps: float = 1e-7
) -> base.GradientTransformation:
  """The Adagrad optimizer.

  Adagrad is an algorithm for gradient based optimization that anneals the
  learning rate for each parameter during the course of training.

  .. warning::
    Adagrad's main limit is the monotonic accumulation of squared
    gradients in the denominator: since all terms are >0, the sum keeps growing
    during training and the learning rate eventually becomes vanishingly small.
    
  Examples:
    >>> import optax
    >>> import jax
    >>> import jax.numpy as jnp
    >>> def f(x): return jnp.sum(x ** 2)  # simple quadratic function
    >>> solver = optax.adagrad(learning_rate=0.003)
    >>> params = jnp.array([1., 2., 3.])
    >>> print('Objective function: ', f(params))
    Objective function:  14.0
    >>> opt_state = solver.init(params)
    >>> for _ in range(5):
    ...  grad = jax.grad(f)(params)
    ...  updates, opt_state = solver.update(grad, opt_state, params)
    ...  params = optax.apply_updates(params, updates)
    ...  print('Objective function: {:.2E}'.format(f(params)))
    Objective function: 1.40E+01
    Objective function: 1.39E+01
    Objective function: 1.39E+01
    Objective function: 1.39E+01
    Objective function: 1.39E+01
    
  References:
    Duchi et al, 2011: https://jmlr.org/papers/v12/duchi11a.html

  Args:
    learning_rate: A global scaling factor, either fixed or evolving along
      iterations with a scheduler, see :func:`optax.scale_by_learning_rate`.
    initial_accumulator_value: Initial value for the accumulator.
    eps: A small constant applied to denominator inside of the square root
      (as in RMSProp) to avoid dividing by zero when rescaling.

  Returns:
    The corresponding `GradientTransformation`.
  """
  return combine.chain(
      transform.scale_by_rss(
          initial_accumulator_value=initial_accumulator_value, eps=eps),
      transform.scale_by_learning_rate(learning_rate),
  )


def adam(
    learning_rate: base.ScalarOrSchedule,
    b1: float = 0.9,
    b2: float = 0.999,
    eps: float = 1e-8,
    eps_root: float = 0.0,
    mu_dtype: Optional[Any] = None,
    *,
    nesterov: bool = False
) -> base.GradientTransformation:
  r"""The Adam optimizer.

  Adam is an SGD variant with gradient scaling adaptation. The scaling
  used for each parameter is computed from estimates of first and second-order
  moments of the gradients (using suitable exponential moving averages).

  Let :math:`\alpha_t` represent the learning rate and :math:`\beta_1, \beta_2`,
  :math:`\varepsilon`, :math:`\bar{\varepsilon}` represent the arguments
  ``b1``, ``b2``, ``eps`` and ``eps_root`` respectievly. The learning rate is
  indexed by :math:`t` since the learning rate may also be provided by a
  schedule function.

  The ``init`` function of this optimizer initializes an internal state
  :math:`S_0 := (m_0, v_0) = (0, 0)`, representing initial estimates for the
  first and second moments. In practice these values are stored as pytrees
  containing all zeros, with the same shape as the model updates.
  At step :math:`t`, the ``update`` function of this optimizer takes as
  arguments the incoming gradients :math:`g_t` and optimizer state :math:`S_t`
  and computes updates :math:`u_t` and new state :math:`S_{t+1}`. Thus, for
  :math:`t > 0`, we have,

  .. math::

    \begin{align*}
      m_t &\leftarrow \beta_1 \cdot m_{t-1} + (1-\beta_1) \cdot g_t \\
      v_t &\leftarrow \beta_2 \cdot v_{t-1} + (1-\beta_2) \cdot {g_t}^2 \\
      \hat{m}_t &\leftarrow m_t / {(1-\beta_1^t)} \\
      \hat{v}_t &\leftarrow v_t / {(1-\beta_2^t)} \\
      u_t &\leftarrow \alpha_t \cdot \hat{m}_t / \left({\sqrt{\hat{v}_t +
      \bar{\varepsilon}} + \varepsilon} \right)\\
      S_t &\leftarrow (m_t, v_t).
    \end{align*}

  With the keyword argument `nesterov=True`, the optimizer uses Nesterov
  momentum, replacing the above :math:`\hat{m}_t` with

  .. math::
      \hat{m}_t \leftarrow
        \beta_1 m_t / {(1-\beta_1^{t+1})} + (1 - \beta_1) g_t / {(1-\beta_1^t)}.

  Examples:
    >>> import optax
    >>> import jax
    >>> import jax.numpy as jnp
    >>> def f(x): return jnp.sum(x ** 2)  # simple quadratic function
    >>> solver = optax.adam(learning_rate=0.003)
    >>> params = jnp.array([1., 2., 3.])
    >>> print('Objective function: ', f(params))
    Objective function:  14.0
    >>> opt_state = solver.init(params)
    >>> for _ in range(5):
    ...  grad = jax.grad(f)(params)
    ...  updates, opt_state = solver.update(grad, opt_state, params)
    ...  params = optax.apply_updates(params, updates)
    ...  print('Objective function: {:.2E}'.format(f(params)))
    Objective function: 1.40E+01
    Objective function: 1.39E+01
    Objective function: 1.39E+01
    Objective function: 1.39E+01
    Objective function: 1.38E+01
    
  References:
    Kingma et al, `Adam: A Method for Stochastic Optimization
    <https://arxiv.org/abs/1412.6980>`_, 2014

    Dozat, `Incorporating Nesterov Momentum into Adam
    <https://openreview.net/pdf?id=OM0jvwB8jIp57ZJjtNEZ>`_, 2016

  .. warning::
    PyTorch and optax's implementation follow Algorithm 1 of [Kingma et al.
    2014]. Note that TensorFlow used instead the formulation just before Section
    2.1 of the paper. See https://github.com/deepmind/optax/issues/571 for more
    detail.

  Args:
    learning_rate: A global scaling factor, either fixed or evolving along
      iterations with a scheduler, see :func:`optax.scale_by_learning_rate`.
    b1: Exponential decay rate to track the first moment of past gradients.
    b2: Exponential decay rate to track the second moment of past gradients.
    eps: A small constant applied to denominator outside of the square root
      (as in the Adam paper) to avoid dividing by zero when rescaling.
    eps_root: A small constant applied to denominator inside the square root (as
      in RMSProp), to avoid dividing by zero when rescaling. This is needed for
      example when computing (meta-)gradients through Adam.
    mu_dtype: Optional `dtype` to be used for the first order accumulator; if
      `None` then the `dtype` is inferred from `params` and `updates`.
    nesterov: Whether to use Nesterov momentum. The solver with
      nesterov=True is equivalent to the :func:`optax.nadam` optimizer, and
      described in [Dozat 2016].

  Returns:
    The corresponding `GradientTransformation`.

  .. seealso:: :func:`optax.nadam`, :func:`optax.adamw`.
  """
  return combine.chain(
      transform.scale_by_adam(
          b1=b1,
          b2=b2,
          eps=eps,
          eps_root=eps_root,
          mu_dtype=mu_dtype,
          nesterov=nesterov,
      ),
      transform.scale_by_learning_rate(learning_rate),
  )


nadam = functools.partial(adam, nesterov=True)
nadam.__doc__ = (
    r"""The NAdam optimizer.

  Nadam is a variant of :func:`optax.adam` with Nesterov's momentum. The update
  rule of this solver is as follows:

  .. math::

    \begin{align*}
      m_t &\leftarrow \beta_1 \cdot m_{t-1} + (1-\beta_1) \cdot g_t \\
      v_t &\leftarrow \beta_2 \cdot v_{t-1} + (1-\beta_2) \cdot {g_t}^2 \\
      \hat{m}_t &\leftarrow
      \beta_1 m_t / {(1-\beta_1^{t+1})} + (1 - \beta_1) g_t / {(1-\beta_1^t)}\\
      \hat{v}_t &\leftarrow v_t / {(1-\beta_2^t)} \\
      u_t &\leftarrow \alpha_t \cdot \hat{m}_t / \left({\sqrt{\hat{v}_t +
      \bar{\varepsilon}} + \varepsilon} \right)\\
      S_t &\leftarrow (m_t, v_t).
    \end{align*}

  Examples:
      >>> import optax
      >>> import jax
      >>> import jax.numpy as jnp
      >>> def f(x): return jnp.sum(x ** 2)  # simple quadratic function
      >>> solver = optax.nadam(learning_rate=0.003)
      >>> params = jnp.array([1., 2., 3.])
      >>> print('Objective function: ', f(params))
      Objective function:  14.0
      >>> opt_state = solver.init(params)
      >>> for _ in range(5):
      ...  grad = jax.grad(f)(params)
      ...  updates, opt_state = solver.update(grad, opt_state, params)
    ...  params = optax.apply_updates(params, updates)
      ...  print('Objective function: {:.2E}'.format(f(params)))
      Objective function:  13.947006
      Objective function:  13.905494
      Objective function:  13.866892
      Objective function:  13.829489
      Objective function:  13.792713

  References:
    Dozat, `Incorporating Nesterov Momentum into Adam
    <https://openreview.net/pdf?id=OM0jvwB8jIp57ZJjtNEZ>`_, 2016

  .. versionadded:: 0.1.9

  Args:
    learning_rate: A global scaling factor, either fixed or evolving along
      iterations with a scheduler, see :func:`optax.scale_by_learning_rate`.
    b1: Exponential decay rate to track the first moment of past gradients.
    b2: Exponential decay rate to track the second moment of past gradients.
    eps: A small constant applied to denominator outside of the square root
      (as in the Adam paper) to avoid dividing by zero when rescaling.
    eps_root: A small constant applied to denominator inside the square root (as
      in RMSProp), to avoid dividing by zero when rescaling. This is needed for
      example when computing (meta-)gradients through Adam.
    mu_dtype: Optional `dtype` to be used for the first order accumulator; if
      `None` then the `dtype` is inferred from `params` and `updates`.

  Returns:
    The corresponding `GradientTransformation`.

  .. seealso:: :func:`optax.adam`, :func:`optax.nadamw`.
"""
)


def adamw(
    learning_rate: base.ScalarOrSchedule,
    b1: float = 0.9,
    b2: float = 0.999,
    eps: float = 1e-8,
    eps_root: float = 0.0,
    mu_dtype: Optional[Any] = None,
    weight_decay: float = 1e-4,
    mask: Optional[Union[Any, Callable[[base.Params], Any]]] = None,
    *,
    nesterov: bool = False,
) -> base.GradientTransformation:
  """Adam with weight decay regularization.

  AdamW uses weight decay to regularize learning towards small weights, as
  this leads to better generalization. In SGD you can also use L2 regularization
  to implement this as an additive loss term, however L2 regularization
  does not behave as intended for adaptive gradient algorithms such as Adam.

  This implementation can incorporate a momentum a la Nesterov introduced by
  [Dozat 2016]. The resulting optimizer is then often referred as NAdamW.
  
  Examples:
    >>> import optax
    >>> import jax
    >>> import jax.numpy as jnp
    >>> def f(x): return jnp.sum(x ** 2)  # simple quadratic function
    >>> solver = optax.adamw(learning_rate=0.003)
    >>> params = jnp.array([1., 2., 3.])
    >>> print('Objective function: ', f(params))
    Objective function:  14.0
    >>> opt_state = solver.init(params)
    >>> for _ in range(5):
    ...  grad = jax.grad(f)(params)
    ...  updates, opt_state = solver.update(grad, opt_state, params)
    ...  params = optax.apply_updates(params, updates)
    ...  print('Objective function: {:.2E}'.format(f(params)))
    Objective function: 1.40E+01
    Objective function: 1.39E+01
    Objective function: 1.39E+01
    Objective function: 1.39E+01
    Objective function: 1.38E+01

  References:
    Loshchilov et al, `Decoupled Weight Decay 
    Regularization <https://arxiv.org/abs/1711.05101>`_, 2019

    Dozat, `Incorporating Nesterov Momentum into Adam
    <https://openreview.net/pdf?id=OM0jvwB8jIp57ZJjtNEZ>`_, 2016

  Args:
    learning_rate: A global scaling factor, either fixed or evolving along
      iterations with a scheduler, see :func:`optax.scale_by_learning_rate`.
    b1: Exponential decay rate to track the first moment of past gradients.
    b2: Exponential decay rate to track the second moment of past gradients.
    eps: A small constant applied to denominator outside of the square root
      (as in the Adam paper) to avoid dividing by zero when rescaling.
    eps_root: A small constant applied to denominator inside the square root (as
      in RMSProp), to avoid dividing by zero when rescaling. This is needed for
      instance when computing (meta-)gradients through Adam.
    mu_dtype: Optional `dtype` to be used for the first order accumulator; if
      `None` then the `dtype` is inferred from `params` and `updates`.
    weight_decay: Strength of the weight decay regularization. Note that this
      weight decay is multiplied with the learning rate. This is consistent
      with other frameworks such as PyTorch, but different from
      (Loshchilov et al, 2019) where the weight decay is only multiplied with
      the "schedule multiplier", but not the base learning rate.
    mask: A tree with same structure as (or a prefix of) the params PyTree,
      or a Callable that returns such a pytree given the params/updates.
      The leaves should be booleans, `True` for leaves/subtrees you want to
      apply the weight decay to, and `False` for those you want to skip. Note
      that the Adam gradient transformations are applied to all parameters.
    nesterov: Whether to use Nesterov momentum. The solver with
      nesterov=True is equivalent to the :func:`optax.nadamw` optimizer. This
      modification is described in [Dozat 2016].

  Returns:
    The corresponding `GradientTransformation`.

  .. seealso:: :func:`optax.adam`, :func:`optax.nadamw`.
  """
  return combine.chain(
      transform.scale_by_adam(
          b1=b1,
          b2=b2,
          eps=eps,
          eps_root=eps_root,
          mu_dtype=mu_dtype,
          nesterov=nesterov,
      ),
      transform.add_decayed_weights(weight_decay, mask),
      transform.scale_by_learning_rate(learning_rate),
  )


nadamw = functools.partial(adamw, nesterov=True)
nadamw.__doc__ = (
    r"""NAdamW optimizer, implemented as part of the AdamW optimizer.

  NadamW is variant of :func:`optax.adamw` with Nesterov's momentum. Compared
  to AdamW, this optimizer replaces the assignment

  .. math::

      \hat{m}_t \leftarrow m_t / {(1-\beta_1^t)}

  with

  .. math::

      \hat{m}_t \leftarrow
        \beta_1 m_t / {(1-\beta_1^{t+1})} + (1 - \beta_1) g_t / {(1-\beta_1^t)}.
        
  Examples:
    >>> import optax
    >>> import jax
    >>> import jax.numpy as jnp
    >>> def f(x): return jnp.sum(x ** 2)  # simple quadratic function
    >>> solver = optax.nadamw(learning_rate=0.003)
    >>> params = jnp.array([1., 2., 3.])
    >>> print('Objective function: ', f(params))
    Objective function:  14.0
    >>> opt_state = solver.init(params)
    >>> for _ in range(5):
    ...  grad = jax.grad(f)(params)
    ...  updates, opt_state = solver.update(grad, opt_state, params)
    ...  params = optax.apply_updates(params, updates)
    ...  print('Objective function: {:.2E}'.format(f(params)))
    Objective function: 1.39E+01
    Objective function: 1.39E+01
    Objective function: 1.39E+01
    Objective function: 1.38E+01
    Objective function: 1.38E+01

  References:
    Loshchilov et al, `Decoupled Weight Decay 
    Regularization <https://arxiv.org/abs/1711.05101>`_, 2019

    Dozat, `Incorporating Nesterov Momentum into Adam
    <https://openreview.net/pdf?id=OM0jvwB8jIp57ZJjtNEZ>`_, 2016

  .. versionadded:: 0.1.9

  Args:
    learning_rate: A global scaling factor, either fixed or evolving along
      iterations with a scheduler, see :func:`optax.scale_by_learning_rate`.
    b1: Exponential decay rate to track the first moment of past gradients.
    b2: Exponential decay rate to track the second moment of past gradients.
    eps: A small constant applied to denominator outside of the square root
      (as in the Adam paper) to avoid dividing by zero when rescaling.
    eps_root: A small constant applied to denominator inside the square root (as
      in RMSProp), to avoid dividing by zero when rescaling. This is needed for
      instance when computing (meta-)gradients through Adam.
    mu_dtype: Optional `dtype` to be used for the first order accumulator; if
      `None` then the `dtype` is inferred from `params` and `updates`.
    weight_decay: Strength of the weight decay regularization. Note that this
      weight decay is multiplied with the learning rate. This is consistent
      with other frameworks such as PyTorch, but different from
      (Loshchilov et al, 2019) where the weight decay is only multiplied with
      the "schedule multiplier", but not the base learning rate.
    mask: A tree with same structure as (or a prefix of) the params PyTree,
      or a Callable that returns such a pytree given the params/updates.
      The leaves should be booleans, `True` for leaves/subtrees you want to
      apply the weight decay to, and `False` for those you want to skip. Note
      that the Adam gradient transformations are applied to all parameters.

  Returns:
    The corresponding `GradientTransformation`.

  .. seealso:: :func:`optax.adam`, :func:`optax.adamw`.
"""
)


def lion(
    learning_rate: base.ScalarOrSchedule,
    b1: float = 0.9,
    b2: float = 0.99,
    mu_dtype: Optional[Any] = None,
    weight_decay: float = 1e-3,
    mask: Optional[Union[Any, Callable[[base.Params], Any]]] = None,
) -> base.GradientTransformation:
  """The Lion optimizer.

  Lion is discovered by symbolic program search. Unlike most adaptive optimizers
  such as AdamW, Lion only tracks momentum, making it more memory-efficient.
  The update of Lion is produced through the sign operation, resulting in a
  larger norm compared to updates produced by other optimizers such as SGD and
  AdamW. A suitable learning rate for Lion is typically 3-10x smaller than that
  for AdamW, the weight decay for Lion should be in turn 3-10x larger than that
  for AdamW to maintain a similar strength (lr * wd).
  
  Examples:
    >>> import optax
    >>> import jax
    >>> import jax.numpy as jnp
    >>> def f(x): return jnp.sum(x ** 2)  # simple quadratic function
    >>> solver = optax.lion(learning_rate=0.003)
    >>> params = jnp.array([1., 2., 3.])
    >>> print('Objective function: ', f(params))
    Objective function:  14.0
    >>> opt_state = solver.init(params)
    >>> for _ in range(5):
    ...  grad = jax.grad(f)(params)
    ...  updates, opt_state = solver.update(grad, opt_state, params)
    ...  params = optax.apply_updates(params, updates)
    ...  print('Objective function: {:.2E}'.format(f(params)))
    Objective function: 1.40E+01
    Objective function: 1.39E+01
    Objective function: 1.39E+01
    Objective function: 1.39E+01
    Objective function: 1.38E+01
    
  References:
    Chen et al, 2023: https://arxiv.org/abs/2302.06675

  Args:
    learning_rate: A global scaling factor, either fixed or evolving along
      iterations with a scheduler, see :func:`optax.scale_by_learning_rate`.
    b1: Rate to combine the momentum and the current gradient.
    b2: Exponential decay rate to track the momentum of past gradients.
    mu_dtype: Optional `dtype` to be used for the first order accumulator; if
      `None` then the `dtype` is inferred from `params` and `updates`.
    weight_decay: Strength of the weight decay regularization. Note that this
      weight decay is multiplied with the learning rate. This is consistent
      with other frameworks such as PyTorch, but different from
      (Loshchilov et al, 2019) where the weight decay is only multiplied with
      the "schedule multiplier", but not the base learning rate.
    mask: A tree with same structure as (or a prefix of) the params PyTree,
      or a Callable that returns such a pytree given the params/updates.
      The leaves should be booleans, `True` for leaves/subtrees you want to
      apply the weight decay to, and `False` for those you want to skip. Note
      that the Adam gradient transformations are applied to all parameters.

  Returns:
    The corresponding `GradientTransformation`.
  """
  return combine.chain(
      transform.scale_by_lion(b1=b1, b2=b2, mu_dtype=mu_dtype),
      transform.add_decayed_weights(weight_decay, mask),
      transform.scale_by_learning_rate(learning_rate),
  )


def amsgrad(
    learning_rate: base.ScalarOrSchedule,
    b1: float = 0.9,
    b2: float = 0.999,
    eps: float = 1e-8,
    eps_root: float = 0.0,
    mu_dtype: Optional[Any] = None,
) -> base.GradientTransformation:
  """The AMSGrad optimiser.

  The original Adam can fail to converge to the optimal solution in some cases.
  AMSGrad guarantees convergence by using a long-term memory of past gradients.
  
  Examples:
    >>> import optax
    >>> import jax
    >>> import jax.numpy as jnp
    >>> def f(x): return jnp.sum(x ** 2)  # simple quadratic function
    >>> solver = optax.amsgrad(learning_rate=0.003)
    >>> params = jnp.array([1., 2., 3.])
    >>> print('Objective function: ', f(params))
    Objective function:  14.0
    >>> opt_state = solver.init(params)
    >>> for _ in range(5):
    ...  grad = jax.grad(f)(params)
    ...  updates, opt_state = solver.update(grad, opt_state, params)
    ...  params = optax.apply_updates(params, updates)
    ...  print('Objective function: {:.2E}'.format(f(params)))
    Objective function: 1.40E+01
    Objective function: 1.39E+01
    Objective function: 1.39E+01
    Objective function: 1.39E+01
    Objective function: 1.38E+01
    
  References:
    Reddi et al, 2018: https://openreview.net/forum?id=ryQu7f-RZ

  Args:
    learning_rate: A global scaling factor, either fixed or evolving along
      iterations with a scheduler, see :func:`optax.scale_by_learning_rate`.
    b1: Exponential decay rate to track the first moment of past gradients.
    b2: Exponential decay rate to track the second moment of past gradients.
    eps: A small constant applied to denominator outside of the square root
      (as in the Adam paper) to avoid dividing by zero when rescaling.
    eps_root: A small constant applied to denominator inside the square root (as
      in RMSProp), to avoid dividing by zero when rescaling. This is needed for
      instance when computing (meta-)gradients through Adam.
    mu_dtype: Optional `dtype` to be used for the first order accumulator; if
      `None` then the `dtype` is inferred from `params` and `updates`.

  Returns:
    The corresponding `GradientTransformation`.
  """
  return combine.chain(
      transform.scale_by_amsgrad(
          b1=b1, b2=b2, eps=eps, eps_root=eps_root, mu_dtype=mu_dtype),
      transform.scale_by_learning_rate(learning_rate),
  )

def _eve(
    a1: float = 1e-3,
    b1: float = 0.9,
    b2: float = 0.999,
    b3: float = 0.999,
    c: float = 10.,
    eps: float = 1e-8,
    f: float = 1.,
    f_star: float = 0.,
    mu_dtype: Optional[Any] = None,
) -> base.GradientTransformation:
  """The Eve optimizer (uninjectable, see `eve()`).

  Eve is an SGD variant with adaptive global and local learning rates.
  The local learning rate used for each weight is computed from estimates of
  first- and second-order moments of the gradients (using suitable exponential
  moving averages) as in ADAM. These are then scaled by the global learning
  rate `a1`, which is adaptively modified by some notion of sub-optimality `d`:
  increasing the global rate when far from optimal and decreasing it when
  approaching optimality. This is also computed with exponential moving
  averages, similar to the first and second moments.

  References:
    Hayashi et al, 2018: https://arXiv.org/abs/1611.01505

  Args:
    a1: this is the initial global scaling factor.
    b1: the exponential decay rate to track the first moment of past gradients.
    b2: the exponential decay rate to track the second moment of past gradients.
    b3: the exponential decay rate to track the sub-optimality.
    c: the clipping limit to prevent extreme global learning rate changes
    eps: a small constant applied to denominator outside of the square root
    (as in the Adam paper) to avoid dividing by zero when rescaling.
    f: the current loss value. (needs to be injected before update is called)
    f_star: estimation of the global minimum
    mu_dtype: optional `dtype` to be used for the first order accumulator; if
    `None` then the `dtype` is inferred from `params` and `updates`.

  Returns:
    the corresponding `GradientTransformation`

  Note:
    Eve requires an additional parameter: the loss for the current iteration::

      f := f_t

    ScaleByEveState also holds the loss from the previous iteration::

      state.f_prev := f_{t-1}

    Since it is up to the user to inject the current loss before calling the
    update function, the `eve` alias returns an injectable state by default by
    wrapping `_eve` in `inject_hyperparams`.
  """
  return combine.chain(
    transform.scale_by_eve(
      b1=b1, b2=b2, b3=b3, c=c, eps=eps, f=f, f_star=f_star, mu_dtype=mu_dtype),
    _scale_by_learning_rate(a1)
  )


def eve(
    a1: float = 1e-3,
    b1: float = 0.9,
    b2: float = 0.999,
    b3: float = 0.999,
    c: float = 10.,
    eps: float = 1e-8,
    f: float = 1.,
    f_star: float = 0.,
    mu_dtype: Optional[Any] = None,
) -> base.GradientTransformation:
  """Injectable Eve optimizer.

  Eve requires an additional parameter: the loss for the current iteration::

    f := f_t

  ScaleByEveState also holds the loss from the previous iteration::

    state.f_prev := f_{t-1}

  Since it is up to the user to inject the current loss before calling the
  update function, the `eve` alias returns an injectable state by default by
  wrapping `_eve` in `inject_hyperparams`.

  Args:
    a1: this is the initial global scaling factor.
    b1: the exponential decay rate to track the first moment of past gradients.
    b2: the exponential decay rate to track the second moment of past gradients.
    b3: the exponential decay rate to track the sub-optimality.
    c: the clipping limit to prevent extreme global learning rate changes
    eps: a small constant applied to denominator outside of the square root
    (as in the Adam paper) to avoid dividing by zero when rescaling.
    f: the current loss value. (needs to be injected before update is called)
    f_star: estimation of the global minimum
    mu_dtype: optional `dtype` to be used for the first order accumulator; if
    `None` then the `dtype` is inferred from `params` and `updates`.

  Returns:
    the corresponding `GradientTransformation` wrapped in inject_hyperparams

  Inject the current loss as follows:
  -----------------------------------

  Initialize::

    optimizer = optax.eve()
    opt_state = optimizer.init(params)

  Train::

    while training:
      loss, grads = jax.value_and_grad(loss_fn)(params, data)
      opt_state.hyperparams['f'] = loss   # <-- Update state here
      updates, opt_state = optimizer.update(grads, opt_state)
      params = optax.apply_updates(params, updates)
  """
  return schedule.inject_hyperparams(_eve)(
    a1=a1, b1=b1, b2=b2, b3=b3, c=c, eps=eps,
    f=f, f_star=f_star, mu_dtype=mu_dtype
  )


def fromage(
    learning_rate: float,
    min_norm: float = 1e-6
) -> base.GradientTransformation:
  """The Frobenius matched gradient descent (Fromage) optimizer.

  Fromage is a learning algorithm that does not require learning rate tuning.
  The optimizer is based on modeling neural network gradients via deep relative
  trust (a distance function on deep neural networks). Fromage is similar to the
  LARS optimizer and can work on a range of standard neural network benchmarks,
  such as natural language Transformers and generative adversarial networks.
  
  Examples:
    >>> import optax
    >>> import jax
    >>> import jax.numpy as jnp
    >>> def f(x): return jnp.sum(x ** 2)  # simple quadratic function
    >>> solver = optax.fromage(learning_rate=0.003)
    >>> params = jnp.array([1., 2., 3.])
    >>> print('Objective function: ', f(params))
    Objective function:  14.0
    >>> opt_state = solver.init(params)
    >>> for _ in range(5):
    ...  grad = jax.grad(f)(params)
    ...  updates, opt_state = solver.update(grad, opt_state, params)
    ...  params = optax.apply_updates(params, updates)
    ...  print('Objective function: {:.2E}'.format(f(params)))
    Objective function: 1.39E+01
    Objective function: 1.38E+01
    Objective function: 1.37E+01
    Objective function: 1.37E+01
    Objective function: 1.36E+01
    
  References:
    Bernstein et al, 2020: https://arxiv.org/abs/2002.03432

  Args:
    learning_rate: A global scaling factor, either fixed or evolving along
      iterations with a scheduler, see :func:`optax.scale_by_learning_rate`.
    min_norm: A minimum value that the norm of the gradient updates and the norm
      of the layer parameters can be clipped to to avoid dividing by zero when
      computing the trust ratio (as in the LARS paper).

  Returns:
    The corresponding `GradientTransformation`.
  """
  mult = 1 / jnp.sqrt(1 + learning_rate ** 2)
  return combine.chain(
      transform.scale_by_trust_ratio(min_norm),
      transform.scale_by_learning_rate(learning_rate * mult),
      transform.add_decayed_weights((mult - 1)),
  )


def lars(
    learning_rate: base.ScalarOrSchedule,
    weight_decay: float = 0.,
    weight_decay_mask: MaskOrFn = True,
    trust_coefficient: float = 0.001,
    eps: float = 0.,
    trust_ratio_mask: MaskOrFn = True,
    momentum: float = 0.9,
    nesterov: bool = False,
) -> base.GradientTransformation:
  """The LARS optimizer.

  LARS is a layer-wise adaptive optimizer introduced to help scale SGD to
  larger batch sizes. LARS later inspired the LAMB optimizer.
  
  Examples:
    >>> import optax
    >>> import jax
    >>> import jax.numpy as jnp
    >>> def f(x): return jnp.sum(x ** 2)  # simple quadratic function
    >>> solver = optax.lars(learning_rate=0.003)
    >>> params = jnp.array([1., 2., 3.])
    >>> print('Objective function: ', f(params))
    Objective function:  14.0
    >>> opt_state = solver.init(params)
    >>> for _ in range(5):
    ...  grad = jax.grad(f)(params)
    ...  updates, opt_state = solver.update(grad, opt_state, params)
    ...  params = optax.apply_updates(params, updates)
    ...  print('Objective function: {:.2E}'.format(f(params)))
    Objective function: 1.40E+01
    Objective function: 1.40E+01
    Objective function: 1.40E+01
    Objective function: 1.40E+01
    Objective function: 1.40E+01

  References:
    You et al, 2017: https://arxiv.org/abs/1708.03888

  Args:
    learning_rate: A global scaling factor, either fixed or evolving along
      iterations with a scheduler, see :func:`optax.scale_by_learning_rate`.
    weight_decay: Strength of the weight decay regularization.
    weight_decay_mask: A tree with same structure as (or a prefix of) the params
      PyTree, or a Callable that returns such a pytree given the params/updates.
      The leaves should be booleans, `True` for leaves/subtrees you want to
      apply the transformation to, and `False` for those you want to skip.
    trust_coefficient: A multiplier for the trust ratio.
    eps: Optional additive constant in the trust ratio denominator.
    trust_ratio_mask: A tree with same structure as (or a prefix of) the params
      PyTree, or a Callable that returns such a pytree given the params/updates.
      The leaves should be booleans, `True` for leaves/subtrees you want to
      apply the transformation to, and `False` for those you want to skip.
    momentum: Decay rate for momentum.
    nesterov: Whether to use Nesterov momentum.

  Returns:
    The corresponding `GradientTransformation`.
  """
  return combine.chain(
      transform.add_decayed_weights(weight_decay, mask=weight_decay_mask),
      wrappers.masked(
          inner=transform.scale_by_trust_ratio(
              trust_coefficient=trust_coefficient, eps=eps),
          mask=trust_ratio_mask),
      transform.scale_by_learning_rate(learning_rate),
      transform.trace(decay=momentum, nesterov=nesterov),
  )


def lamb(
    learning_rate: base.ScalarOrSchedule,
    b1: float = 0.9,
    b2: float = 0.999,
    eps: float = 1e-6,
    eps_root: float = 0.0,
    weight_decay: float = 0.,
    mask: MaskOrFn = None,
) -> base.GradientTransformation:
  """The LAMB optimizer.

  LAMB is a general purpose layer-wise adaptive large batch optimizer designed
  to provide consistent training performance across a wide range of tasks,
  including those that use attention-based models (such as Transformers) and
  ResNet-50. The optimizer is able to work with small and large batch sizes.
  LAMB was inspired by the LARS learning algorithm.
  
  Examples:
    >>> import optax
    >>> import jax
    >>> import jax.numpy as jnp
    >>> def f(x): return jnp.sum(x ** 2)  # simple quadratic function
    >>> solver = optax.lamb(learning_rate=0.003)
    >>> params = jnp.array([1., 2., 3.])
    >>> print('Objective function: ', f(params))
    Objective function:  14.0
    >>> opt_state = solver.init(params)
    >>> for _ in range(5):
    ...  grad = jax.grad(f)(params)
    ...  updates, opt_state = solver.update(grad, opt_state, params)
    ...  params = optax.apply_updates(params, updates)
    ...  print('Objective function: {:.2E}'.format(f(params)))
    Objective function: 1.39E+01
    Objective function: 1.38E+01
    Objective function: 1.38E+01
    Objective function: 1.37E+01
    Objective function: 1.36E+01
    
  References:
    You et al, 2019: https://arxiv.org/abs/1904.00962

  Args:
    learning_rate: A global scaling factor, either fixed or evolving along
      iterations with a scheduler, see :func:`optax.scale_by_learning_rate`.
    b1: Exponential decay rate to track the first moment of past gradients.
    b2: Exponential decay rate to track the second moment of past gradients.
    eps: A small constant applied to denominator outside of the square root
      (as in the Adam paper) to avoid dividing by zero when rescaling.
    eps_root: A small constant applied to denominator inside the square root (as
      in RMSProp), to avoid dividing by zero when rescaling. This is needed for
      instance when computing (meta-)gradients through Adam.
    weight_decay: Strength of the weight decay regularization.
    mask: A tree with same structure as (or a prefix of) the params PyTree,
      or a Callable that returns such a pytree given the params/updates.
      The leaves should be booleans, `True` for leaves/subtrees you want to
      apply the transformation to, and `False` for those you want to skip.

  Returns:
    The corresponding `GradientTransformation`.
  """
  return combine.chain(
      transform.scale_by_adam(b1=b1, b2=b2, eps=eps, eps_root=eps_root),
      transform.add_decayed_weights(weight_decay=weight_decay, mask=mask),
      transform.scale_by_trust_ratio(),
      transform.scale_by_learning_rate(learning_rate),
  )


def noisy_sgd(
    learning_rate: base.ScalarOrSchedule,
    eta: float = 0.01,
    gamma: float = 0.55,
    seed: int = 0
) -> base.GradientTransformation:
  r"""A variant of SGD with added noise.

  It has been found that adding noise to the gradients can improve
  both the training error and the generalization error in very deep networks.
  
  Examples:
    >>> import optax
    >>> import jax
    >>> import jax.numpy as jnp
    >>> def f(x): return jnp.sum(x ** 2)  # simple quadratic function
    >>> solver = optax.noisy_sgd(learning_rate=0.003)
    >>> params = jnp.array([1., 2., 3.])
    >>> print('Objective function: ', f(params))
    Objective function:  14.0
    >>> opt_state = solver.init(params)
    >>> for _ in range(5):
    ...  grad = jax.grad(f)(params)
    ...  updates, opt_state = solver.update(grad, opt_state, params)
    ...  params = optax.apply_updates(params, updates)
    ...  print('Objective function: {:.2E}'.format(f(params)))
    Objective function: 1.38E+01
    Objective function: 1.37E+01
    Objective function: 1.35E+01
    Objective function: 1.33E+01
    Objective function: 1.32E+01
    
  References:
    Neelakantan et al, 2014: https://arxiv.org/abs/1511.06807

  Args:
    learning_rate: A global scaling factor, either fixed or evolving along
      iterations with a scheduler, see :func:`optax.scale_by_learning_rate`.
    eta: Initial variance for the Gaussian noise added to gradients.
    gamma: A parameter controlling the annealing of noise over time, the
      variance decays according to `(1+t)^-\gamma`.
    seed: Seed for the pseudo-random generation process.

  Returns:
    The corresponding `GradientTransformation`.
  """
  return combine.chain(
      transform.add_noise(eta, gamma, seed),
      transform.scale_by_learning_rate(learning_rate),
  )


def novograd(
    learning_rate: base.ScalarOrSchedule,
    b1: float = 0.9,
    b2: float = 0.25,
    eps: float = 1e-6,
    eps_root: float = 0.0,
    weight_decay: float = 0.,
) -> base.GradientTransformation:
  """NovoGrad optimizer.

  NovoGrad is more robust to the initial learning rate and
  weight initialization than other methods. For example,
  NovoGrad works well without LR warm-up, while other methods require it.
  NovoGrad performs exceptionally well for large batch training, e.g. it
  outperforms other methods for ResNet-50 for all batches up to 32K.
  In addition, NovoGrad requires half the memory compared to Adam.
  It was introduced together with Jasper ASR model.
  
  Examples:
    >>> import optax
    >>> import jax
    >>> import jax.numpy as jnp
    >>> def f(x): return jnp.sum(x ** 2)  # simple quadratic function
    >>> solver = optax.novograd(learning_rate=0.003)
    >>> params = jnp.array([1., 2., 3.])
    >>> print('Objective function: ', f(params))
    Objective function:  14.0
    >>> opt_state = solver.init(params)
    >>> for _ in range(5):
    ...  grad = jax.grad(f)(params)
    ...  updates, opt_state = solver.update(grad, opt_state, params)
    ...  params = optax.apply_updates(params, updates)
    ...  print('Objective function: {:.2E}'.format(f(params)))
    Objective function: 1.40E+01
    Objective function: 1.39E+01
    Objective function: 1.39E+01
    Objective function: 1.38E+01
    Objective function: 1.37E+01
    
  References:
    Ginsburg et al, 2019: https://arxiv.org/abs/1905.11286
    Li et al, 2019: https://arxiv.org/abs/1904.03288

  Args:
    learning_rate: A global scaling factor, either fixed or evolving along
      iterations with a scheduler, see :func:`optax.scale_by_learning_rate`.
    b1: An exponential decay rate to track the first moment of past gradients.
    b2: An exponential decay rate to track the second moment of past gradients.
    eps: A small constant applied to denominator outside of the square root (as
      in the Adam paper) to avoid dividing by zero when rescaling.
    eps_root: A small constant applied to denominator inside
      the square root (as in RMSProp), to avoid dividing by zero when rescaling.
      This is needed for instance when computing (meta-)gradients through Adam.
    weight_decay: Strength of the weight decay regularization.

  Returns:
    The corresponding `GradientTransformation`.
  """
  return combine.chain(
      transform.scale_by_novograd(
          b1=b1, b2=b2, eps=eps, eps_root=eps_root, weight_decay=weight_decay),
      transform.scale_by_learning_rate(learning_rate),
  )


def optimistic_gradient_descent(
    learning_rate: base.ScalarOrSchedule,
    alpha: base.ScalarOrSchedule = 1.0,
    beta: base.ScalarOrSchedule = 1.0
) -> base.GradientTransformation:
  """An Optimistic Gradient Descent optimizer.

  Optimistic gradient descent is an approximation of extra-gradient methods
  which require multiple gradient calls to compute the next update. It has
  strong formal guarantees for last-iterate convergence in min-max games, for
  which standard gradient descent can oscillate or even diverge.
  
  Examples:
    >>> import optax
    >>> import jax
    >>> import jax.numpy as jnp
    >>> def f(x): return jnp.sum(x ** 2)  # simple quadratic function
    >>> solver = optax.optimistic_gradient_descent(learning_rate=0.003)
    >>> params = jnp.array([1., 2., 3.])
    >>> print('Objective function: ', f(params))
    Objective function:  14.0
    >>> opt_state = solver.init(params)
    >>> for _ in range(5):
    ...  grad = jax.grad(f)(params)
    ...  updates, opt_state = solver.update(grad, opt_state, params)
    ...  params = optax.apply_updates(params, updates)
    ...  print('Objective function: {:.2E}'.format(f(params)))
    Objective function: 1.37E+01
    Objective function: 1.35E+01
    Objective function: 1.33E+01
    Objective function: 1.32E+01
    Objective function: 1.30E+01

  References:
    Mokhtari et al, 2019: https://arxiv.org/abs/1901.08511v2

  Args:
    learning_rate: A global scaling factor, either fixed or evolving along
      iterations with a scheduler, see :func:`optax.scale_by_learning_rate`.
    alpha: Coefficient for generalized OGD.
    beta: Coefficient for generalized OGD negative momentum.

  Returns:
    A `GradientTransformation`.
  """
  return combine.chain(
      transform.scale_by_optimistic_gradient(alpha=alpha, beta=beta),
      transform.scale_by_learning_rate(learning_rate)
  )


def radam(
    learning_rate: base.ScalarOrSchedule,
    b1: float = 0.9,
    b2: float = 0.999,
    eps: float = 1e-8,
    eps_root: float = 0.0,
    threshold: float = 5.0
) -> base.GradientTransformation:
  """The Rectified Adam optimizer.

  The adaptive learning rate in Adam has undesirably large variance in early
  stages of training, due to the limited number of training samples used to
  estimate the optimizer's statistics. Rectified Adam addresses this issue
  by analytically reducing the large variance.
  
  Examples:
    >>> import optax
    >>> import jax
    >>> import jax.numpy as jnp
    >>> def f(x): return jnp.sum(x ** 2)  # simple quadratic function
    >>> solver = optax.radam(learning_rate=0.003)
    >>> params = jnp.array([1., 2., 3.])
    >>> print('Objective function: ', f(params))
    Objective function:  14.0
    >>> opt_state = solver.init(params)
    >>> for _ in range(5):
    ...  grad = jax.grad(f)(params)
    ...  updates, opt_state = solver.update(grad, opt_state, params)
    ...  params = optax.apply_updates(params, updates)
    ...  print('Objective function: {:.2E}'.format(f(params)))
    Objective function: 1.38E+01
    Objective function: 1.37E+01
    Objective function: 1.35E+01
    Objective function: 1.33E+01
    Objective function: 1.32E+01

  References:
    Liu et al, 2020: https://arxiv.org/abs/1908.03265

  Args:
    learning_rate: A global scaling factor, either fixed or evolving along
      iterations with a scheduler, see :func:`optax.scale_by_learning_rate`.
    b1: Exponential decay rate to track the first moment of past gradients.
    b2: Exponential decay rate to track the second moment of past gradients.
    eps: A small constant applied to denominator outside of the square root
      (as in the Adam paper) to avoid dividing by zero when rescaling.
    eps_root: A small constant applied to denominator inside the square root (as
      in RMSProp), to avoid dividing by zero when rescaling. This is needed for
      instance when computing (meta-)gradients through Adam.
    threshold: Threshold for variance tractability.

  Returns:
    The corresponding `GradientTransformation`.
  """
  return combine.chain(
      transform.scale_by_radam(
          b1=b1, b2=b2, eps=eps, eps_root=eps_root, threshold=threshold),
      transform.scale_by_learning_rate(learning_rate),
  )


def rmsprop(
    learning_rate: base.ScalarOrSchedule,
    decay: float = 0.9,
    eps: float = 1e-8,
    initial_scale: float = 0.,
    centered: bool = False,
    momentum: Optional[float] = None,
    nesterov: bool = False
) -> base.GradientTransformation:
  # pylint: disable=line-too-long
  r"""A flexible RMSProp optimizer.

  RMSProp is an SGD variant with learning rate adaptation. The `learning_rate`
  used for each weight is scaled by a suitable estimate of the magnitude of the
  gradients on previous steps. Several variants of RMSProp can be found
  in the literature. This alias provides an easy to configure RMSProp
  optimizer that can be used to switch between several of these variants.

  ..warning::
    PyTorch and optax's RMSprop implementations differ and could impact
    performance. In the denominator, optax uses :math:`$\sqrt{v + \epsilon}$`
    whereas PyTorch uses :math:`$\sqrt{v} + \epsilon$`. See
    https://github.com/google-deepmind/optax/issues/532 for more detail.
    
  Examples:
    >>> import optax
    >>> import jax
    >>> import jax.numpy as jnp
    >>> def f(x): return jnp.sum(x ** 2)  # simple quadratic function
    >>> solver = optax.rmsprop(learning_rate=0.003)
    >>> params = jnp.array([1., 2., 3.])
    >>> print('Objective function: ', f(params))
    Objective function:  14.0
    >>> opt_state = solver.init(params)
    >>> for _ in range(5):
    ...  grad = jax.grad(f)(params)
    ...  updates, opt_state = solver.update(grad, opt_state, params)
    ...  params = optax.apply_updates(params, updates)
    ...  print('Objective function: {:.2E}'.format(f(params)))
    Objective function: 1.39E+01
    Objective function: 1.38E+01
    Objective function: 1.37E+01
    Objective function: 1.37E+01
    Objective function: 1.36E+01

  References:
    Tieleman and Hinton, 2012: http://www.cs.toronto.edu/~hinton/coursera/lecture6/lec6.pdf
    Graves, 2013: https://arxiv.org/abs/1308.0850

  Args:
    learning_rate: A global scaling factor, either fixed or evolving along
      iterations with a scheduler, see :func:`optax.scale_by_learning_rate`.
    decay: Decay used to track the magnitude of previous gradients.
    eps: A small numerical constant to avoid dividing by zero when rescaling.
    initial_scale: Initial value of accumulators tracking the magnitude of
      previous updates. PyTorch uses `0`, TF1 uses `1`. When reproducing results
      from a paper, verify the value used by the authors.
    centered: Whether the second moment or the variance of the past gradients is
      used to rescale the latest gradients.
    momentum: Decay rate used by the momentum term, when it is set to `None`,
      then momentum is not used at all.
    nesterov: Whether Nesterov momentum is used.

  Returns:
    The corresponding `GradientTransformation`.
  """
  # pylint: enable=line-too-long
  if centered:
    return combine.chain(
        transform.scale_by_stddev(
            decay=decay, eps=eps, initial_scale=initial_scale),
        transform.scale_by_learning_rate(learning_rate),
        (transform.trace(decay=momentum, nesterov=nesterov)
         if momentum is not None else base.identity())
    )
  return combine.chain(
      transform.scale_by_rms(
          decay=decay, eps=eps, initial_scale=initial_scale),
      transform.scale_by_learning_rate(learning_rate),
      (transform.trace(decay=momentum, nesterov=nesterov)
       if momentum is not None else base.identity())
  )


def sgd(
    learning_rate: base.ScalarOrSchedule,
    momentum: Optional[float] = None,
    nesterov: bool = False,
    accumulator_dtype: Optional[Any] = None,
) -> base.GradientTransformation:
  """A canonical Stochastic Gradient Descent optimizer.

  This implements stochastic gradient descent. It also includes support for
  momentum, and Nesterov acceleration, as these are standard practice when
  using stochastic gradient descent to train deep neural networks.
  
  Examples:
    >>> import optax
    >>> import jax
    >>> import jax.numpy as jnp
    >>> def f(x): return jnp.sum(x ** 2)  # simple quadratic function
    >>> solver = optax.sgd(learning_rate=0.003)
    >>> params = jnp.array([1., 2., 3.])
    >>> print('Objective function: ', f(params))
    Objective function:  14.0
    >>> opt_state = solver.init(params)
    >>> for _ in range(5):
    ...  grad = jax.grad(f)(params)
    ...  updates, opt_state = solver.update(grad, opt_state, params)
    ...  params = optax.apply_updates(params, updates)
    ...  print('Objective function: {:.2E}'.format(f(params)))
    Objective function: 1.38E+01
    Objective function: 1.37E+01
    Objective function: 1.35E+01
    Objective function: 1.33E+01
    Objective function: 1.32E+01
    
  References:
    Sutskever et al, 2013: http://proceedings.mlr.press/v28/sutskever13.pdf

  Args:
    learning_rate: A global scaling factor, either fixed or evolving along
      iterations with a scheduler, see :func:`optax.scale_by_learning_rate`.
    momentum: Decay rate used by the momentum term, when it is set to `None`,
      then momentum is not used at all.
    nesterov: Whether Nesterov momentum is used.
    accumulator_dtype: Optional `dtype` to be used for the accumulator; if
      `None` then the `dtype` is inferred from `params` and `updates`.

  Returns:
    A `GradientTransformation`.
  """
  return combine.chain(
      (transform.trace(decay=momentum, nesterov=nesterov,
                       accumulator_dtype=accumulator_dtype)
       if momentum is not None else base.identity()),
      transform.scale_by_learning_rate(learning_rate)
  )


def sm3(
    learning_rate: float,
    momentum: float = 0.9
) -> base.GradientTransformation:
  """The SM3 optimizer.

  SM3 (Square-root of Minima of Sums of Maxima of Squared-gradients Method) is a
  memory-efficient adaptive optimizer designed to decrease memory overhead when
  training very large models, such as the Transformer for machine translation,
  BERT for language modeling, and AmoebaNet-D for image classification. SM3: 1)
  applies to tensors of arbitrary dimensions and any predefined cover of the
  parameters; 2) adapts the learning rates in an adaptive and data-driven manner
  (like Adagrad and unlike Adafactor); and 3) comes with rigorous convergence
  guarantees in stochastic convex optimization settings.
  
  Examples:
    >>> import optax
    >>> import jax
    >>> import jax.numpy as jnp
    >>> def f(x): return jnp.sum(x ** 2)  # simple quadratic function
    >>> solver = optax.sm3(learning_rate=0.003)
    >>> params = jnp.array([1., 2., 3.])
    >>> print('Objective function: ', f(params))
    Objective function:  14.0
    >>> opt_state = solver.init(params)
    >>> for _ in range(5):
    ...  grad = jax.grad(f)(params)
    ...  updates, opt_state = solver.update(grad, opt_state, params)
    ...  params = optax.apply_updates(params, updates)
    ...  print('Objective function: {:.2E}'.format(f(params)))
    Objective function: 1.40E+01
    Objective function: 1.40E+01
    Objective function: 1.40E+01
    Objective function: 1.40E+01
    Objective function: 1.40E+01

  References:
    Anil et al, 2019: https://arxiv.org/abs/1901.11150

  Args:
    learning_rate: A global scaling factor, either fixed or evolving along
      iterations with a scheduler, see :func:`optax.scale_by_learning_rate`.
    momentum: Decay rate used by the momentum term (when it is not set to
      `None`, then momentum is not used at all).

  Returns:
    The corresponding `GradientTransformation`.
  """
  return combine.chain(
      transform.scale_by_sm3(momentum),
      transform.scale(-learning_rate),
  )


def yogi(
    learning_rate: base.ScalarOrSchedule,
    b1: float = 0.9,
    b2: float = 0.999,
    eps: float = 1e-3,
) -> base.GradientTransformation:
  # pylint: disable=line-too-long
  """The Yogi optimizer.

  Yogi is an adaptive optimizer, which provides control in tuning the effective
  learning rate to prevent it from increasing. By doing so, it focuses on
  addressing the issues of convergence and generalization in exponential moving
  average-based adaptive methods (such as Adam and RMSprop). Yogi is a
  modification of Adam and uses the same parameters.
  
  Examples:
    >>> import optax
    >>> import jax
    >>> import jax.numpy as jnp
    >>> def f(x): return jnp.sum(x ** 2)  # simple quadratic function
    >>> solver = optax.yogi(learning_rate=0.002)
    >>> params = jnp.array([1., 2., 3.])
    >>> print('Objective function: ', f(params))
    Objective function:  14.0
    >>> opt_state = solver.init(params)
    >>> for _ in range(5):
    ...  grad = jax.grad(f)(params)
    ...  updates, opt_state = solver.update(grad, opt_state, params)
    ...  params = optax.apply_updates(params, updates)
    ...  print('Objective function: {:.2E}'.format(f(params)))
    Objective function: 1.40E+01
    Objective function: 1.40E+01
    Objective function: 1.39E+01
    Objective function: 1.39E+01
    Objective function: 1.39E+01

  References:
    Zaheer et al, 2018: https://proceedings.neurips.cc/paper/2018/file/90365351ccc7437a1309dc64e4db32a3-Paper.pdf

  Args:
    learning_rate: A global scaling factor, either fixed or evolving along
      iterations with a scheduler, see :func:`optax.scale_by_learning_rate`.
    b1: Exponential decay rate to track the first moment of past gradients.
    b2: Exponential decay rate to track the second moment of past gradients.
    eps: A small constant applied to denominator outside of the square root
      (as in the Adam paper) to avoid dividing by zero when rescaling.

  Returns:
    The corresponding `GradientTransformation`.
  """
  # pylint: enable=line-too-long
  return combine.chain(
      transform.scale_by_yogi(b1=b1, b2=b2, eps=eps),
      transform.scale_by_learning_rate(learning_rate),
  )


def adamax(
    learning_rate: base.ScalarOrSchedule,
    b1: float = 0.9,
    b2: float = 0.999,
    eps: float = 1e-8,
) -> base.GradientTransformation:
  """A variant of the Adam optimizer that uses the infinity norm.
  
  Examples:
    >>> import optax
    >>> import jax
    >>> import jax.numpy as jnp
    >>> def f(x): return jnp.sum(x ** 2)  # simple quadratic function
    >>> solver = optax.adamax(learning_rate=0.003)
    >>> params = jnp.array([1., 2., 3.])
    >>> print('Objective function: ', f(params))
    Objective function:  14.0
    >>> opt_state = solver.init(params)
    >>> for _ in range(5):
    ...  grad = jax.grad(f)(params)
    ...  updates, opt_state = solver.update(grad, opt_state, params)
    ...  params = optax.apply_updates(params, updates)
    ...  print('Objective function: {:.2E}'.format(f(params)))
    Objective function: 1.40E+01
    Objective function: 1.39E+01
    Objective function: 1.39E+01
    Objective function: 1.39E+01
    Objective function: 1.38E+01
    
  References:
    Kingma et al, 2014: https://arxiv.org/abs/1412.6980

  Args:
    learning_rate: A global scaling factor, either fixed or evolving along
      iterations with a scheduler, see :func:`optax.scale_by_learning_rate`.
    b1: Exponential decay rate to track the first moment of past gradients.
    b2: Exponential decay rate to track the maximum of past gradients.
    eps: A small constant applied to denominator to avoid dividing by zero when
      rescaling.

  Returns:
    The corresponding `GradientTransformation`.

  .. seealso:: :func:`optax.adam`, :func:`optax.adamaxw`.
  """
  return combine.chain(
      transform.scale_by_adamax(b1=b1, b2=b2, eps=eps,),
      transform.scale_by_learning_rate(learning_rate),
  )


def adamaxw(
    learning_rate: base.ScalarOrSchedule,
    b1: float = 0.9,
    b2: float = 0.999,
    eps: float = 1e-8,
    weight_decay: float = 1e-4,
    mask: Optional[Union[Any, Callable[[base.Params], Any]]] = None,
) -> base.GradientTransformation:
  """Adamax with weight decay regularization.

  AdamaxW uses weight decay to regularize learning towards small weights, as
  this leads to better generalization. In SGD you can also use L2 regularization
  to implement this as an additive loss term, however L2 regularization
  does not behave as intended for adaptive gradient algorithms such as Adam.

  WARNING: Sometimes you may want to skip weight decay for BatchNorm scale or
  for the bias parameters. You can use `optax.masked` to make your own AdamaxW
  variant where `additive_weight_decay` is applied only to a subset of `params`.
  
  Examples:
    >>> import optax
    >>> import jax
    >>> import jax.numpy as jnp
    >>> def f(x): return jnp.sum(x ** 2)  # simple quadratic function
    >>> solver = optax.adamaxw(learning_rate=0.003)
    >>> params = jnp.array([1., 2., 3.])
    >>> print('Objective function: ', f(params))
    Objective function:  14.0
    >>> opt_state = solver.init(params)
    >>> for _ in range(5):
    ...  grad = jax.grad(f)(params)
    ...  updates, opt_state = solver.update(grad, opt_state, params)
    ...  params = optax.apply_updates(params, updates)
    ...  print('Objective function: {:.2E}'.format(f(params)))
    Objective function: 1.40E+01
    Objective function: 1.39E+01
    Objective function: 1.39E+01
    Objective function: 1.39E+01
    Objective function: 1.38E+01
    
  References:
    Loshchilov et al, 2019: https://arxiv.org/abs/1711.05101

  Args:
    learning_rate: A global scaling factor, either fixed or evolving along
      iterations with a scheduler, see :func:`optax.scale_by_learning_rate`.
    b1: Exponential decay rate to track the first moment of past gradients.
    b2: Exponential decay rate to track the maximum of past gradients.
    eps: A small constant applied to denominator to avoid dividing by zero when
      rescaling.
    weight_decay: Strength of the weight decay regularization. Note that this
      weight decay is multiplied with the learning rate. This is consistent
      with other frameworks such as PyTorch, but different from
      (Loshchilov et al, 2019) where the weight decay is only multiplied with
      the "schedule multiplier", but not the base learning rate.
    mask: A tree with same structure as (or a prefix of) the params PyTree,
      or a Callable that returns such a pytree given the params/updates.
      The leaves should be booleans, `True` for leaves/subtrees you want to
      apply the weight decay to, and `False` for those you want to skip. Note
      that the Adamax gradient transformations are applied to all parameters.

  Returns:
    The corresponding `GradientTransformation`.

  .. seealso:: :func:`optax.adam`, :func:`optax.adamax`.
  """
  return combine.chain(
      transform.scale_by_adamax(b1=b1, b2=b2, eps=eps),
      transform.add_decayed_weights(weight_decay, mask),
      transform.scale_by_learning_rate(learning_rate),
  )


def rprop(
    learning_rate: float,
    eta_minus: float = 0.5,
    eta_plus: float = 1.2,
    min_step_size: float = 1e-6,
    max_step_size: float = 50.0,
) -> base.GradientTransformation:
  """The Rprop optimizer.

  Rprop, short for resillient backpropogation, is a first order variant of
  gradient descent. It responds only to the sign of the gradient by increasing
  or decreasing the step size selected per parameter exponentially to speed up
  convergence and avoid oscillations.
  
  Examples:
    >>> import optax
    >>> import jax
    >>> import jax.numpy as jnp
    >>> def f(x): return jnp.sum(x ** 2)  # simple quadratic function
    >>> solver = optax.rprop(learning_rate=0.003)
    >>> params = jnp.array([1., 2., 3.])
    >>> print('Objective function: ', f(params))
    Objective function:  14.0
    >>> opt_state = solver.init(params)
    >>> for _ in range(5):
    ...  grad = jax.grad(f)(params)
    ...  updates, opt_state = solver.update(grad, opt_state, params)
    ...  params = optax.apply_updates(params, updates)
    ...  print('Objective function: {:.2E}'.format(f(params)))
    Objective function: 1.40E+01
    Objective function: 1.40E+01
    Objective function: 1.39E+01
    Objective function: 1.39E+01
    Objective function: 1.38E+01

  References:
    PyTorch implementation:
      https://pytorch.org/docs/stable/generated/torch.optim.Rprop.html
    Riedmiller and Braun, 1993: https://ieeexplore.ieee.org/document/298623
    Igel and Hüsken, 2003:
      https://www.sciencedirect.com/science/article/abs/pii/S0925231201007007

  Args:
    learning_rate: The initial step size.
    eta_minus: Multiplicative factor for decreasing step size. This is applied
      when the gradient changes sign from one step to the next.
    eta_plus: Multiplicative factor for increasing step size. This is applied
      when the gradient has the same sign from one step to the next.
    min_step_size: Minimum allowed step size. Smaller steps will be clipped to
      this value.
    max_step_size: Maximum allowed step size. Larger steps will be clipped to
      this value.

  Returns:
    The corresponding `GradientTransformation`.
  """
  return combine.chain(
      transform.scale_by_rprop(
          learning_rate=learning_rate,
          eta_minus=eta_minus,
          eta_plus=eta_plus,
          min_step_size=min_step_size,
          max_step_size=max_step_size,
      ),
      transform.scale(-1.0),
  )<|MERGE_RESOLUTION|>--- conflicted
+++ resolved
@@ -23,13 +23,9 @@
 from optax._src import clipping
 from optax._src import combine
 from optax._src import factorized
-<<<<<<< HEAD
-from optax._src import privacy
-from optax._src import schedule
-=======
->>>>>>> 3358c34c
 from optax._src import transform
 from optax._src import wrappers
+import optax.schedules as schedules
 
 
 MaskOrFn = Optional[Union[Any, Callable[[base.Params], Any]]]
@@ -916,7 +912,7 @@
       updates, opt_state = optimizer.update(grads, opt_state)
       params = optax.apply_updates(params, updates)
   """
-  return schedule.inject_hyperparams(_eve)(
+  return schedules.inject_hyperparams(_eve)(
     a1=a1, b1=b1, b2=b2, b3=b3, c=c, eps=eps,
     f=f, f_star=f_star, mu_dtype=mu_dtype
   )
